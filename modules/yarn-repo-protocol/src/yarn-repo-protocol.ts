import { BuildFailedError } from 'build-failed-error'
import { PathInRepo, RepoRoot } from 'core-types'
import escapeStringRegexp from 'escape-string-regexp'
import execa from 'execa'
import * as fs from 'fs'
import * as fse from 'fs-extra'
import { Logger } from 'logger'
import {
  DirectoryScanner,
  failMe,
  Graph,
  hardGet,
  pairsToRecord,
  promises,
  shouldNeverHappen,
  sortBy,
  switchOn,
  TypedPublisher,
  uniqueBy,
} from 'misc'
import * as path from 'path'
import {
  ExitStatus,
  Publisher,
  RepoProtocol,
  RepoProtocolEvent,
  RepoProtocolEventVerdict,
  TaskInfo,
} from 'repo-protocol'
import { ReporterOutput } from 'reporter-output'
import { TaskKind, TaskName } from 'task-name'
import * as Tmp from 'tmp-promise'
import { PackageJson, TsConfigJson } from 'type-fest'
import { UnitId, UnitMetadata } from 'unit-metadata'
import { z } from 'zod'

<<<<<<< HEAD
import { BuildTaskRecord } from './build-task-record'
import { Compiler } from './compiler'
=======
>>>>>>> dad209c8
import { RerunList } from './rerun-list'
import { YarnRepoProtocolConfig } from './yarn-repo-protocol-config'

const yarnWorkspacesInfoSchema = z.record(
  z.object({
    location: z.string(),
    workspaceDependencies: z.string().array(),
    mismatchedWorkspaceDependencies: z.string().array(),
  }),
)

type YarnWorkspacesInfo = z.infer<typeof yarnWorkspacesInfoSchema>

interface State {
  readonly yarnInfo: YarnWorkspacesInfo
  readonly graph: Graph<UnitId>
  readonly rootDir: RepoRoot
  readonly units: UnitMetadata[]
  readonly packageByUnitId: Map<UnitId, PackageJson>
  readonly versionByPackageId: Map<string, string>
  readonly publisher: TypedPublisher<RepoProtocolEvent>
  readonly config: YarnRepoProtocolConfig
  uberBuildPromise?: Promise<ExitStatus>
}

async function getTempFile() {
  const ret = (await Tmp.file()).path
  return ret
}

function isSimpleName(fileName: string) {
  return path.basename(fileName) === fileName
}

export class YarnRepoProtocol implements RepoProtocol {
  private readonly scriptNames = {
    build: 'build',
    validate: 'validate',
    postBuild: 'build:post',
    prepareAssets: 'prepare-assets',
  }

  private readonly src = 'src'
  private readonly tests = 'tests'

  constructor(
    private readonly logger: Logger,
    // TODO(imaman): deprecate it.
    private readonly assetPublisher: Publisher,
  ) {
    if (!isSimpleName(this.tsconfigBaseName)) {
      throw new Error(`tsconfig base file name must be a simple name (not a path). Got: "${this.tsconfigBaseName}"`)
    }
  }

  private readonly tsconfigBaseName = 'tsconfig-base.json'
  private state_: State | undefined

  private dist(which?: 't' | 's') {
    const d = `dist`
    return which === undefined
      ? d
      : which === 's'
      ? `${d}/${this.src}`
      : which === 't'
      ? `${d}/${this.tests}`
      : shouldNeverHappen(which)
  }

  private get state() {
    return this.state_ ?? failMe('state was not set')
  }

  private hasRunScript(unitId: UnitId, runScript: string) {
    const pj = this.getPackageJson(unitId)
    const runScripts = Object.keys(pj.scripts ?? {})
    return runScripts.includes(runScript)
  }
  private parseConfig(untypedConfig: unknown | undefined) {
    const parseResult = YarnRepoProtocolConfig.safeParse(untypedConfig ?? {}, { path: ['repoProtocol'] })
    if (parseResult.success) {
      return parseResult.data
    }

    const formattedIssues = parseResult.error.issues.map(at =>
      at.path.length ? `Attribute: "${at.path.join('.')}": ${at.message}` : at.message,
    )
    throw new BuildFailedError(`bad config\n${formattedIssues.join('\n')}`)
  }

  async initialize(
    rootDir: RepoRoot,
    publisher: TypedPublisher<RepoProtocolEvent>,
    repoProtocolConfig?: unknown,
  ): Promise<void> {
    const yarnInfo = await this.getYarnInfo(rootDir)

    const config = this.parseConfig(repoProtocolConfig)
    const allUnits = computeUnits(yarnInfo)
    const units = computeRealUnits(allUnits)
    const packageByUnitId = await readPackages(rootDir, units)
    const versionByPackageId = computeVersions([...packageByUnitId.values()])

    const violations: [UnitId, UnitId][] = []
    const graph = new Graph<UnitId>(x => x)
    for (const [p, data] of Object.entries(yarnInfo)) {
      const uid = UnitId(p)
      graph.vertex(uid)
      for (const dep of data.workspaceDependencies) {
        graph.edge(uid, UnitId(dep))
      }

      for (const d of data.mismatchedWorkspaceDependencies) {
        violations.push([uid, UnitId(d)])
      }
    }

    const violation = violations.find(Boolean)
    if (violation) {
      const [consumer, supplier] = violation

      const ps = hardGet(packageByUnitId, supplier)
      // We assume that there is a consistent version for all dependencies so we lookup that version, instead of looking
      // into the package.json of the consumer and digging the exact version that is specified there.
      const v = hardGet(versionByPackageId, supplier)
      // TODO(imaman): generate a comprehensive error message that lists *all* violations.
      throw new BuildFailedError(
        `Version mismatch for dependency "${supplier}" of "${consumer}": ${ps.version} vs. ${v}`,
      )
    }

    await this.generateTsConfigFiles(rootDir, units, graph)

    await this.generateSymlinksToPackages(rootDir, units)
    this.state_ = { yarnInfo, graph, rootDir, units: allUnits, packageByUnitId, versionByPackageId, publisher, config }
  }

  private async generateSymlinksToPackages(rootDir: RepoRoot, units: UnitMetadata[]) {
    const nodeModules = PathInRepo('node_modules')
    const nodeModulesLoc = rootDir.resolve(nodeModules)
    await fse.mkdirp(rootDir.resolve(nodeModules))
    for (const u of units) {
      const link = nodeModules.expand(u.id)
      const linkLoc = rootDir.resolve(link)
      const exists = await fse.pathExists(linkLoc)
      if (exists) {
        continue
      }
      const packageLoc = rootDir.resolve(u.pathInRepo)
      const packageFromNodeModules = path.relative(nodeModulesLoc, packageLoc)
      await fse.symlink(packageFromNodeModules, linkLoc)
    }
  }

  private async generateTsConfigFiles(rootDir: RepoRoot, units: UnitMetadata[], graph: Graph<UnitId>) {
    const rootBase = rootDir.resolve(PathInRepo(this.tsconfigBaseName))
    const rootBaseExists = await fse.pathExists(rootBase)

    // eslint-disable-next-line @typescript-eslint/consistent-type-assertions
    const rootBaseContent = rootBaseExists ? ((await fse.readJSON(rootBase)) as Includer) : {}

    const defaultOptions: TsConfigJson.CompilerOptions = {
      module: 'CommonJS',
      inlineSourceMap: true,
      newLine: 'LF',
      declaration: true,
      target: 'ES2021',
      lib: ['ES2021', 'DOM'],
      strict: true,
      noImplicitAny: true,
      moduleResolution: 'node',
      allowSyntheticDefaultImports: true,
      esModuleInterop: true,
      resolveJsonModule: true,
    }

    for (const u of units) {
      const deps = graph.neighborsOf(u.id)

      const localBase = rootDir.resolve(u.pathInRepo.expand(this.tsconfigBaseName))
      const localBaseExists = await fse.pathExists(localBase)

      // eslint-disable-next-line @typescript-eslint/consistent-type-assertions
      const localBaseContent = localBaseExists ? ((await fse.readJSON(localBase)) as Includer) : {}
      const additions = [...(localBaseContent.include ?? []), ...(rootBaseContent.include ?? [])]

      const tsconf: TsConfigJson = {
        ...(localBaseExists
          ? { extends: `./${this.tsconfigBaseName}` }
          : rootBaseExists
          ? { extends: path.relative(u.pathInRepo.val, this.tsconfigBaseName) }
          : {}),
        compilerOptions: {
          ...(localBaseExists || rootBaseExists ? {} : defaultOptions),
          composite: true,
          outDir: this.dist(),
        },
        references: deps.map(d => {
          const dp =
            units.find(at => at.id === d) ?? failMe(`Unit not found: ${d} (when generating tsconfig.json for ${u.id})`)
          return {
            path: path.relative(u.pathInRepo.val, dp.pathInRepo.val),
          }
        }),
        include: [
          `${this.src}/**/*`,
          `${this.src}/**/*.json`,
          `${this.tests}/**/*`,
          `${this.tests}/**/*.json`,
          ...additions,
        ],
      }

      if (!tsconf.references?.length) {
        delete tsconf.references
      }

      const content = JSON.stringify(tsconf, null, 2)
      const p = rootDir.resolve(u.pathInRepo.expand('tsconfig.json'))
      if (await fse.pathExists(p)) {
        const existing = JSON.stringify(await fse.readJSON(p, 'utf-8'), null, 2)
        if (existing.trim() === content.trim()) {
          this.logger.info(`skipping generation of tsconfig.json in ${u.id} - no changes`)
          continue
        }
      }

      this.logger.info(`updating the tsconfig.json file of ${u.id}`)
      await fse.writeFile(p, content)
    }
  }
  async close() {}

  private async run(cmd: string, args: string[], dir: string, outputFile: string): Promise<ExitStatus> {
    const summary = `<${dir}$ ${cmd} ${args.join(' ')}>`
    this.logger.info(`Dispatching ${summary}. output: ${outputFile}`)

    const out = await fse.open(outputFile, 'w')
    try {
      const p = await execa(cmd, args, { cwd: dir, stdout: out, stderr: out, reject: false })
      this.logger.info(`exitCode of ${cmd} ${args.join(' ')} is ${p.exitCode}`)
      if (p.exitCode === 0) {
        return 'OK'
      }
      return 'FAIL'
    } catch (e) {
      this.logger.error(`execution of ${summary} failed`, e)
      return 'CRASH'
    } finally {
      await fse.close(out)
    }
  }

  private async runAdditionalBuildActions(unitId: UnitId, dir: string, outputFile: string): Promise<ExitStatus> {
    return switchOn(await this.runPostBuild(unitId, dir, outputFile), {
      CRASH: () => Promise.resolve('CRASH'),
      FAIL: () => Promise.resolve('FAIL'),
      OK: () => this.checkBuiltFiles(dir).then(() => 'OK'),
    })
  }

  private async runPostBuild(unitId: UnitId, dir: string, outputFile: string) {
    if (!this.hasRunScript(unitId, this.scriptNames.postBuild)) {
      return 'OK'
    }

    const tempFile = await getTempFile()
    const ret = await this.run('npm', ['run', this.scriptNames.postBuild], dir, tempFile)

    const toAppend = await fse.readFile(tempFile)
    await fse.appendFile(outputFile, toAppend)
    return ret
  }

  private async checkBuiltFiles(dir: string): Promise<void> {
    for (const codeDir of [this.src, this.tests]) {
      const inputFiles = new Set<string>(
        await DirectoryScanner.listPaths(path.join(dir, codeDir), { startingPointMustExist: false }),
      )

      const d = path.join(dir, `${this.dist()}/${codeDir}`)
      const distFiles = await DirectoryScanner.listPaths(d, { startingPointMustExist: false })

      const replaceSuffix = (f: string, targetSuffx: string) =>
        f.replace(/\.js$/, targetSuffx).replace(/\.d\.ts$/, targetSuffx)

      const inputFileExists = (f: string) => {
        if (inputFiles.has(f)) {
          return true
        }
        if (inputFiles.has(replaceSuffix(f, '.ts'))) {
          return true
        }
        if (inputFiles.has(replaceSuffix(f, '.tsx'))) {
          return true
        }

        return false
      }

      const toDelete = distFiles.filter(f => !inputFileExists(f))
      if (toDelete.length) {
        this.logger.info(`deleting unmatched dist files: ${JSON.stringify({ inputFiles, toDelete })}`)
      }
      for (const f of toDelete) {
        await fse.rm(path.join(d, f))
      }
    }
  }

  private getInstallFeatureToggle(): 'off' | 'dormant' | 'on' {
    const raw = this.state.config.install ?? 'off'
    if (typeof raw === 'boolean') {
      return raw ? 'on' : 'off'
    }

    return raw
  }

  async execute(taskName: TaskName, outputFile: string, _buildRunId: string): Promise<ExitStatus> {
    if (taskName === installTaskName) {
      const ft = this.getInstallFeatureToggle()
      return switchOn(ft, {
        off: async () => {
          throw new Error(`cannot execute ${taskName} when its feature toggle is set to ${ft}`)
        },
        dormant: async () => {
          fs.writeFileSync(outputFile, '')
          const ret: ExitStatus = 'OK'
          return ret
        },
        on: async () => await this.run('yarn', ['--frozen-lockfile'], this.state.rootDir.resolve(), outputFile),
      })
    }

    const { taskKind, unitId } = TaskName().undo(taskName)
    const u = this.state.units.find(at => at.id === unitId) ?? failMe(`unit ID not found: ${unitId}`)
    const dir = this.state.rootDir.resolve(u.pathInRepo)
    if (taskKind === 'build') {
      let buildStatus: ExitStatus
      if (this.state.config.uberBuild ?? true) {
        buildStatus = await this.runUberBuild(outputFile, taskName)
      } else {
        buildStatus = await this.run('npm', ['run', this.scriptNames.build], dir, outputFile)
      }
      return await switchOn(buildStatus, {
        CRASH: () => Promise.resolve(buildStatus),
        FAIL: () => Promise.resolve(buildStatus),
        OK: () => this.runAdditionalBuildActions(u.id, dir, outputFile),
      })
    }

    if (taskKind === 'test') {
      const tempFile = await getTempFile()
      const [a, b] = await Promise.all([this.runJest(dir, taskName, outputFile), this.runValidate(u, dir, tempFile)])
      const ret = switchOn(a, {
        CRASH: () => a,
        FAIL: () => a,
        OK: () => b,
      })

      const toAppend = await fse.readFile(tempFile)
      await fse.appendFile(outputFile, toAppend)

      return ret
    }

    if (taskKind === 'pack') {
      const ret = await this.pack(u, dir)
      await fse.writeFile(outputFile, '')
      return ret
    }

    if (taskKind === 'publish-assets') {
      const scriptName = this.scriptNames.prepareAssets

      const fullPath = path.join(dir, PREPARED_ASSETS_DIR)
      await fse.rm(fullPath, { force: true, recursive: true })
      await fse.mkdirp(fullPath)

      const ret = await this.run('npm', ['run', scriptName], dir, outputFile)
      const exists = await fse.pathExists(fullPath)
      if (!exists) {
        throw new BuildFailedError(
          `Output file ${path.basename(fullPath)} was not created by the ${scriptName} run script in ${dir}`,
        )
      }

      const files = await fse.readdir(fullPath)
      await Promise.all(
        files.map(async f => {
          const contentToPublish = await fse.readFile(path.join(fullPath, f))
          this.logger.info(`unit ${u.id}: publishing asset ${f}`)
          const casAddress = await this.assetPublisher.publishAsset(u, contentToPublish, f)
          this.logger.info(`unit ${u.id}: asset ${f} published to cas ${casAddress}`)
          this.state.publisher.publish('assetPublished', {
            taskName,
            casAddress,
            file: f,
          })
        }),
      )

      return ret
    }

    throw new Error(`Unknown task ${taskKind} (at ${dir})`)
  }

  private async runUberBuild(outputFile: string, taskName: TaskName): Promise<ExitStatus> {
    if (this.state.uberBuildPromise) {
      const ret = await this.state.uberBuildPromise
      await fse.writeFile(outputFile, ``)
      return ret
    }

    this.logger.info(`logging uberbuild in ${outputFile} (triggered by ${taskName})`)
    const dirs = computeRealUnits(this.state.units).map(at => at.pathInRepo.val)
    const p = this.run('npx', ['tsc', '--build', ...dirs], this.state.rootDir.resolve(), outputFile)
    this.state.uberBuildPromise = p

    const ret = await this.state.uberBuildPromise
    return ret
  }

  private async runJest(dir: string, taskName: TaskName, outputFile: string): Promise<ExitStatus> {
    const jof = path.join(dir, JEST_OUTPUT_FILE)
    const testsToRun = await this.computeTestsToRun(jof)
    const reporterOutputFile = (await Tmp.file()).path
    const ret = await this.run(
      'npx',
      [
        'jest',
        ...testsToRun,
        '--outputFile',
        reporterOutputFile,
        '--reporters',
        'build-raptor-jest-reporter',
        '--reporters',
        'default',
      ],
      dir,
      outputFile,
    )

    const readStdout = () => fs.readFileSync(outputFile, 'utf-8').trim()
    const latest = fs.readFileSync(reporterOutputFile, 'utf-8')
    if (latest.trim().length === 0) {
      const output = readStdout()
      if (output.length) {
        this.logger.print(
          `<No Jest tests were invoked. Jest output follows below. latest=${JSON.stringify(latest)}>\n${output}`,
        )
        fs.writeFileSync(jof, JSON.stringify(emptyRerunList))
        return 'FAIL'
      }
    }

    let reporterOutput
    try {
      const parsed = JSON.parse(latest)
      reporterOutput = ReporterOutput.parse(parsed)
    } catch (e) {
      const output = readStdout()
      const limit = 512
      this.logger.error(
        `crashing due to jest output file parsing error: ${JSON.stringify({
          latest,
          testsToRun,
          outputFile,
        })}. First ${limit} chars of the output file: ${output.slice(0, limit)}`,
        e,
      )
      throw new Error(`failed to parse ${reporterOutputFile} of ${taskName}: <${e}>`)
    }

    reporterOutput.cases.forEach(at => {
      const fileName = this.state.rootDir.unresolve(at.fileName)
      const verdict: RepoProtocolEventVerdict | undefined = switchOn(at.status, {
        disabled: () => undefined,
        failed: () => 'TEST_FAILED',
        passed: () => 'TEST_PASSED',
        pending: () => undefined,
        skipped: () => undefined,
        todo: () => undefined,
      })
      if (verdict) {
        const testPath = [...at.ancestorTitles, at.title]
        this.state.publisher.publish('testEnded', {
          verdict,
          fileName: fileName.val,
          testPath,
          taskName,
          durationMillis: at.duration,
        })
      }
    })

    const failingCases = reporterOutput.cases.filter(at =>
      switchOn(at.status, {
        disabled: () => false,
        failed: () => true,
        passed: () => false,
        pending: () => false,
        skipped: () => false,
        todo: () => false,
      }),
    )

    const rerunList: RerunList = sortBy(
      failingCases.map(at => ({ fileName: at.fileName, testCaseFullName: at.testCaseFullName })),
      at => `${at.fileName} ${at.testCaseFullName}`,
    )
    fs.writeFileSync(jof, JSON.stringify(RerunList.parse(rerunList)))

    return ret
  }

  private async runValidate(u: UnitMetadata, dir: string, outputFile: string): Promise<ExitStatus> {
    if (!this.hasRunScript(u.id, this.scriptNames.validate)) {
      return 'OK'
    }

    const ret = await this.run('npm', ['run', this.scriptNames.validate], dir, outputFile)
    return ret
  }

  private getPackageJson(uid: UnitId) {
    return this.state.packageByUnitId.get(uid) ?? failMe(`Unit ID not found (${uid})`)
  }

  private toUnitId(packageName: string): UnitId | undefined {
    const ret = UnitId(packageName)
    if (this.state.packageByUnitId.has(ret)) {
      return ret
    }
    return undefined
  }

  private isInRepo(packageName: string): boolean {
    return this.toUnitId(packageName) !== undefined
  }

  async computePackingPackageJson(unitId: UnitId) {
    const visited = new Set<UnitId>()
    const scan = (u: string) => {
      const uid = this.toUnitId(u)
      if (!uid) {
        return
      }

      if (visited.has(uid)) {
        return
      }
      visited.add(uid)

      const pd = this.getPackageJson(uid)
      for (const d of Object.keys(pd.dependencies ?? {})) {
        scan(d)
      }
    }

    scan(unitId)
    const allDeps = [...visited]

    const packageDefs = allDeps.map(d => this.getPackageJson(d))

    const outOfRepoDeps: string[] = []
    for (const at of packageDefs) {
      for (const d of Object.keys(at.dependencies ?? {})) {
        if (!this.isInRepo(d)) {
          outOfRepoDeps.push(d)
        }
      }
    }
    // TODO(imaman): cover (the cloning).
    // eslint-disable-next-line @typescript-eslint/consistent-type-assertions
    const ret = JSON.parse(JSON.stringify(this.getPackageJson(unitId))) as PackageJson & { nohoist?: boolean }
    ret.files = [this.dist()]
    ret.dependencies = pairsToRecord(outOfRepoDeps.sort().map(d => [d, this.getVersionOfDep(d)]))
    ret.main = path.join(this.dist('s'), 'index.js')
    delete ret.devDependencies
    ret.nohoist = true
    return ret
  }

  private getVersionOfDep(d: string) {
    return hardGet(this.state.versionByPackageId, d)
  }

  private async pack(u: UnitMetadata, dir: string): Promise<ExitStatus> {
    const packageDef = await this.computePackingPackageJson(u.id)
    const packDist = path.join(path.join(dir, PACK_DIR), 'dist')
    const packDistSrc = path.join(packDist, this.src)
    const packDistDeps = path.join(packDist, 'deps')
    fs.mkdirSync(packDistSrc, { recursive: true })
    fs.cpSync(path.join(dir, this.dist('s')), packDistSrc, { recursive: true })

    this.logger.info(`updated packagejson is ${JSON.stringify(packageDef)}`)
    const packageJsonPath = path.join(dir, PACK_DIR, 'package.json')

    // create a deps directory (part of the package) that includes the code of in-repo deps.
    const depUnits = this.state.graph
      .traverseFrom(u.id, { direction: 'forward' })
      .filter(at => at !== u.id)
      .map(at => this.unitOf(at))
    for (const at of depUnits) {
      const d = path.join(packDistDeps, at.id)
      fs.mkdirSync(d, { recursive: true })
      fs.cpSync(this.state.rootDir.resolve(at.pathInRepo.expand(this.dist('s'))), d, { recursive: true })
    }

    try {
      fs.writeFileSync(packageJsonPath, JSON.stringify(packageDef, null, 2))
    } catch (e) {
      throw new Error(`Failed to write new package definition at ${packageJsonPath}: ${e}`)
    }

    // We use a synthetic entry point file which does the following:
    // (i) creates a package-only node_modules directory with symlinks to various deps/* directories
    // (ii) delegates to the *real* entry point: dist/src/index.js
    //
    // Step (i) allows imports (i.e., import <sometning> from '<some-package-name>') to be correctly resolved.
    //
    // The symlinks cannot be created at packing-time because NPM does not include symlinks in its packages
    // (https://github.com/npm/npm/issues/3310#issuecomment-15904722). Initially we tried to do it via a postinstall
    // script but it turns out that yarn tries to optimize away the package-only node_modules directory (when it updates
    // other packages, on subsequent install operations). Hence, we have to do this at import-time.

    const indexJs = path.join(dir, PACK_DIR, this.dist('s'), 'index.js')
    const content = fs.readFileSync(indexJs, 'utf-8')

    const preamble = [
      '(() => {',
      '  const fs = require(`fs`)',
      '  const path = require(`path`)',
      '  const dist = path.dirname(__dirname)',
      '  const distNodeModules = path.join(dist, `node_modules`)',
      '  const distDeps = path.join(dist, `deps`)',
      '  fs.rmSync(distNodeModules, {force: true, recursive: true})',
      '  fs.mkdirSync(distNodeModules, {recursive: true})',
      '  if (fs.existsSync(distDeps)) {',
      '    for (const p of fs.readdirSync(distDeps)) {',
      '      fs.symlinkSync(`../deps/${p}`, `${distNodeModules}/${p}`)',
      '    }',
      '  }',
      '})()',
      '',
    ].join('\n')

    fs.writeFileSync(indexJs, preamble + content)

    return 'OK'
  }

  private async getYarnInfo(rootDir: RepoRoot): Promise<YarnWorkspacesInfo> {
    const p = await execa('yarn', ['--silent', 'workspaces', 'info', '--json'], {
      cwd: rootDir.resolve(),
      reject: false,
    })
    if (p.exitCode === 0) {
      const parsed = JSON.parse(p.stdout)
      return yarnWorkspacesInfoSchema.parse(parsed)
    }

    this.logger.info(`running "yarn workspaces info" failed:\n${p.stderr}}`)
    throw new Error(`Failed to get yarn info for ${rootDir}`)
  }

  async getGraph() {
    return this.state.graph
  }

  async getUnits() {
    return this.state.units
  }

  private unitOf(uid: UnitId) {
    return this.state.units.find(at => at.id === uid) ?? failMe(`Unit not found (unit ID: ${uid})`)
  }

  async getTasks(): Promise<TaskInfo[]> {
    const unitIds = computeRealUnits(this.state.units).map(at => at.id)

    const ret = unitIds
      .map(at => this.unitOf(at))
      .flatMap(u => [
        this.buildTask(u),
        this.testTask(u),
        this.packTask(u),
        this.publishTask(u),
        ...this.customTasks(u),
      ])
      .flatMap(x => (x ? [x] : []))

    const installTaskInfo: TaskInfo = {
      taskName: installTaskName,
      inputs: [PathInRepo('yarn.lock'), PathInRepo('package.json')],
      outputLocations: [{ pathInRepo: PathInRepo('node_modules'), purge: 'NEVER' }],
    }

    switchOn(this.getInstallFeatureToggle(), {
      off: () => {},
      dormant: () => {
        ret.push(installTaskInfo)
      },
      on: () => {
        ret.push(installTaskInfo)
      },
    })

    return ret
  }

  private depList(...taskNames: TaskName[]) {
    return taskNames.filter(at => {
      if (at !== installTaskName) {
        return true
      }

      return switchOn(this.getInstallFeatureToggle(), {
        off: () => false,
        dormant: () => true,
        on: () => true,
      })
    })
  }

  private buildTask(u: UnitMetadata): TaskInfo | undefined {
    const dir = u.pathInRepo
    const deps = this.state.graph
      .traverseFrom(u.id)
      .filter(at => at !== u.id)
      .map(at => this.unitOf(at).pathInRepo)
    const ret: TaskInfo = {
      taskName: TaskName(u.id, TaskKind('build')),
      outputLocations: [{ pathInRepo: dir.expand(this.dist()), purge: 'NEVER' }],
      inputs: [
        dir.expand(this.src),
        dir.expand(this.tests),
        dir.expand('package.json'),
        ...deps.map(d => d.expand(this.dist('s'))),
      ],
      deps: this.depList(installTaskName),
    }

    switchOn(this.getInstallFeatureToggle(), {
      off: () => {
        ret.inputs?.push(PathInRepo('yarn.lock'))
      },
      dormant: () => {},
      on: () => {},
    })

    return ret
  }
  private testTask(u: UnitMetadata): TaskInfo | undefined {
    const dir = u.pathInRepo
    const deps = this.state.graph
      .traverseFrom(u.id)
      .filter(at => at !== u.id)
      .map(at => this.unitOf(at).pathInRepo)
    return {
      taskName: TaskName(u.id, TaskKind('test')),
      outputLocations: [{ pathInRepo: dir.expand(JEST_OUTPUT_FILE), purge: 'ALWAYS' }],
      inputs: [
        dir.expand(this.dist('s')),
        dir.expand(this.dist('t')),
        dir.expand('package.json'),
        ...deps.map(d => d.expand(this.dist('s'))),
      ],
      deps: this.depList(installTaskName),
    }
  }
  private packTask(u: UnitMetadata): TaskInfo | undefined {
    const dir = u.pathInRepo
    const deps = this.state.graph
      .traverseFrom(u.id)
      .filter(at => at !== u.id)
      .map(at => this.unitOf(at).pathInRepo)
    return {
      taskName: TaskName(u.id, TaskKind('pack')),
      outputLocations: [{ pathInRepo: dir.expand(PACK_DIR), purge: 'ALWAYS' }],
      inputs: [dir.expand(this.dist('s')), ...deps.map(d => d.expand(this.dist('s')))],
    }
  }
  private publishTask(u: UnitMetadata): TaskInfo | undefined {
    if (!this.hasRunScript(u.id, this.scriptNames.prepareAssets)) {
      return undefined
    }
    const dir = u.pathInRepo
    return {
      taskName: TaskName(u.id, TaskKind('publish-assets')),
      outputLocations: [{ pathInRepo: dir.expand(PREPARED_ASSETS_DIR), purge: 'NEVER' }],
      inputs: [dir.expand('package.json'), dir.expand(this.dist('s'))],
    }
  }

  private customTasks(u: UnitMetadata): TaskInfo[] {
    // eslint-disable-next-line @typescript-eslint/consistent-type-assertions
    const casted = this.getPackageJson(u.id) as { buildTasks?: unknown }
    const dir = u.pathInRepo
    const pj = dir.expand('package.json')
    const parseResult = BuildTaskRecord.safeParse(casted.buildTasks ?? {})
    if (!parseResult.success) {
      throw new BuildFailedError(`found a buildTasks object (in ${pj}) which is not well formed: ${parseResult.error.message}`)
    }
    const btr = parseResult.data

    const ret: TaskInfo[] = []
    for (const name of Object.keys(btr)) {
      const def = btr[name]
      if (!this.hasRunScript(u.id, name)) {
        throw new BuildFailedError(
          `found a build task named "${name}" but no run script with that name is defined in ${pj}`,
        )
      }

      ret.push({
        taskName: TaskName(u.id, TaskKind('build'), name),
        inputs: [pj, ...def.inputs.map(at => dir.expand(at))],
        outputLocations: def.outputs.map(at => ({
          pathInRepo: dir.expand(at),
          purge: 'ALWAYS',
        })),
      })
    }

    return ret
  }

  private async computeTestsToRun(resolved: string): Promise<string[]> {
    const exists = await fse.pathExists(resolved)
    if (!exists) {
      this.logger.info('jest-output.json does not exist. running everything!')
      return [this.tests]
    }

    const content = await fse.readFile(resolved, 'utf-8')
    let parsed
    try {
      parsed = JSON.parse(content)
    } catch (e) {
      this.logger.info(`failed to JSON parse ${resolved} <${e}> - using fallback`)
      parsed = emptyRerunList
    }
    let rerunList

    try {
      rerunList = RerunList.parse(parsed)
    } catch (e) {
      this.logger.info(`failed to parse rerun-list from ${resolved} <${e}> - using fallback`)
      rerunList = emptyRerunList
    }

    if (rerunList.length === 0) {
      this.logger.info(`No failed tests found in ${resolved}`)
      // TODO(imaman): rethink this. maybe we want to run nothing if there are no failed tests.
      // It boilsdown to whether we trust jest-output.json or not.
      return [this.tests]
    }

    const names = sortBy(
      rerunList.map(at => at.testCaseFullName),
      x => x,
    )
    const fileNames = uniqueBy(
      rerunList.map(at => at.fileName),
      x => x,
    )
    const ret = [...fileNames, '-t', names.map(x => escapeStringRegexp(x)).join('|')]
    this.logger.info(`tests to run: ${JSON.stringify(ret)}`)
    return ret
  }
}

const PACK_DIR = 'pack'

function computeUnits(yarnInfo: YarnWorkspacesInfo): UnitMetadata[] {
  const ret: UnitMetadata[] = []
  for (const [p, data] of Object.entries(yarnInfo)) {
    const uid = UnitId(p)
    ret.push(new UnitMetadata(data.location, uid))
  }

  ret.push(new UnitMetadata('', rootUnitId))
  return ret
}

async function readPackages(rootDir: RepoRoot, units: UnitMetadata[]) {
  const ret = new Map<UnitId, PackageJson>()
  await promises(units).forEach(20, async um => {
    const p = rootDir.resolve(um.pathInRepo.expand('package.json'))
    const content = await fse.readJSON(p)
    // eslint-disable-next-line @typescript-eslint/consistent-type-assertions
    ret.set(um.id, content as PackageJson)
  })

  return ret
}

function computeVersions(packages: PackageJson[]) {
  const ret = new Map<string, string>()

  const register = (d: string, v: string) => {
    const preexisting = ret.get(d)
    if (preexisting && preexisting !== v) {
      const arr = [preexisting, v].sort()
      throw new BuildFailedError(`Inconsistent version for depenedency "${d}": ${arr.join(', ')}`)
    }

    ret.set(d, v)
  }

  for (const p of packages) {
    for (const [d, v] of Object.entries(p.dependencies ?? {})) {
      register(d, v)
    }
    for (const [d, v] of Object.entries(p.devDependencies ?? {})) {
      register(d, v)
    }
  }

  return ret
}

function computeRealUnits(units: UnitMetadata[]) {
  return units.filter(at => at.id !== rootUnitId)
}

const JEST_OUTPUT_FILE = 'jest-output.json'
const PREPARED_ASSETS_DIR = 'prepared-assets'

const rootUnitId = UnitId('.')
const installTaskName = TaskName(rootUnitId, TaskKind('install'))

const emptyRerunList: RerunList = RerunList.parse([])

type Includer = { include?: string[] }<|MERGE_RESOLUTION|>--- conflicted
+++ resolved
@@ -34,11 +34,7 @@
 import { UnitId, UnitMetadata } from 'unit-metadata'
 import { z } from 'zod'
 
-<<<<<<< HEAD
 import { BuildTaskRecord } from './build-task-record'
-import { Compiler } from './compiler'
-=======
->>>>>>> dad209c8
 import { RerunList } from './rerun-list'
 import { YarnRepoProtocolConfig } from './yarn-repo-protocol-config'
 
@@ -374,16 +370,25 @@
       })
     }
 
-    const { taskKind, unitId } = TaskName().undo(taskName)
+    const { taskKind, unitId, subKind } = TaskName().undo(taskName)
     const u = this.state.units.find(at => at.id === unitId) ?? failMe(`unit ID not found: ${unitId}`)
     const dir = this.state.rootDir.resolve(u.pathInRepo)
-    if (taskKind === 'build') {
+    if (taskKind === 'build' && subKind === '') {
       let buildStatus: ExitStatus
       if (this.state.config.uberBuild ?? true) {
         buildStatus = await this.runUberBuild(outputFile, taskName)
       } else {
         buildStatus = await this.run('npm', ['run', this.scriptNames.build], dir, outputFile)
       }
+      return await switchOn(buildStatus, {
+        CRASH: () => Promise.resolve(buildStatus),
+        FAIL: () => Promise.resolve(buildStatus),
+        OK: () => this.runAdditionalBuildActions(u.id, dir, outputFile),
+      })
+    }
+    if (taskKind === 'build' && subKind !== '') {
+      const buildStatus = await this.run('npm', ['run', subKind], dir, outputFile)
+
       return await switchOn(buildStatus, {
         CRASH: () => Promise.resolve(buildStatus),
         FAIL: () => Promise.resolve(buildStatus),
@@ -844,7 +849,9 @@
     const pj = dir.expand('package.json')
     const parseResult = BuildTaskRecord.safeParse(casted.buildTasks ?? {})
     if (!parseResult.success) {
-      throw new BuildFailedError(`found a buildTasks object (in ${pj}) which is not well formed: ${parseResult.error.message}`)
+      throw new BuildFailedError(
+        `found a buildTasks object (in ${pj}) which is not well formed: ${parseResult.error.message}`,
+      )
     }
     const btr = parseResult.data
 
