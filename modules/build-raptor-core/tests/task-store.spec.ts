--- conflicted
+++ resolved
@@ -441,51 +441,6 @@
         'Output location <a/b> does not exist',
       )
     })
-<<<<<<< HEAD
-    test.only('preserves modification time in milliseconds granularity', async () => {
-
-      function takeSanpshot(root: RepoRoot) {
-        const x1 = fse.statSync(root.resolve(PathInRepo('a/b/x1.txt')))
-        return x1.mtime.getTime() 
-      }
-
-      const data = [
-        [
-          "std/94f34fca0a10acb05ea57742231ba70385fe73787f56ede4271bab39",
-          "AAAAEQAAAAB7Im91dHB1dHMiOlsiYSJdfR+LCAAAAAAAAAMNyk0KgCAQQGGPErOO1MYf9AwtuoKVoAs1aBZCdPeEt/ngMcb2F+5ACTwEfvAuF+oEM5R2RfCIq1ADlMsQSOOEdc4KbZQyiFrjWM9WKVbaYgUvxUcpP9Ooyx98EbQFXgAAAA=="
-        ],
-        [
-          "std/b05be627a71e78b8c958489c99173a653ccdc6719fb4734b2e9e1fde",
-          "eyJrZXkiOnsidHlwZSI6InZlcmRpY3QiLCJ0YXNrTmFtZSI6InU6QSIsImZpbmdlcnByaW50IjoiZnAiLCJ2ZXJkaWN0IjoiT0siLCJ2ZXJzaW9uIjoyfSwiYmxvYklkIjoiMmNjMTg0NzJmMmM2YjU4ZDU0ZjM1ZTQ3Mzg5YzExYmQxYzZiMjY1NmU4NjAzZTRjNDlmMjIzZjkifQ=="
-        ]
-      ]
-
-      const sc2 = new InMemoryStorageClient()
-      sc2.load(data)
-      const dest = newTaskStore(sc2, logger)
-      await dest.restoreTask(taskNameA, Fingerprint('fp'))
-      const a = takeSanpshot(dest.repoRootDir)
-      expect(a).toEqual(1690799705645)
-    })
-    test('wtf', async () => {
-      const p0 = '/tmp/foo.0'
-      fse.writeFileSync(p0, '')
-      const x0 = fs.statSync(p0, {bigint: true})
-      const m0 = String(x0.mtimeNs)
-      const uuid = crypto.randomUUID()
-
-      for (let i = 0; i < 100; ++i) {
-  
-        const p1 = `/tmp/foo.${uuid}.${i}.1`
-        await touch(p1, m0)
-        const x1 = await fse.stat(p1)
-  
-        const p2 = `/tmp/foo.${uuid}.${i}.2`
-        await touch(p2, m0)
-        const x2 = await fse.stat(p2)
-  
-        expect(x1.mtime.getTime()).toEqual(x2.mtime.getTime())  
-=======
     test('preserves modification time in milliseconds granularity', async () => {
       const sc = new InMemoryStorageClient()
       const store = newTaskStore(
@@ -501,7 +456,6 @@
         const x1 = fs.statSync(root.resolve(PathInRepo('a/b/x1.txt')))
         const x2 = fs.statSync(root.resolve(PathInRepo('a/b/x2.txt')))
         return { x1: { mtime: x1.mtime.getTime() }, x2: { mtime: x2.mtime.getTime() } }
->>>>>>> 1f73e97d
       }
 
       const before = await takeSanpshot(store.repoRootDir)
