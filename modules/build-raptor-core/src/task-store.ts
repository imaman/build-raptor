import { Brand } from 'brand'
import { PathInRepo, RepoRoot } from 'core-types'
import * as fs from 'fs'
import { createWriteStream } from 'fs'
import * as fse from 'fs-extra'
import { Logger } from 'logger'
import { computeHash, computeObjectHash, DirectoryScanner, Key, promises, StorageClient, TypedPublisher } from 'misc'
import * as stream from 'stream'
import { TaskName } from 'task-name'
import * as Tmp from 'tmp-promise'
import * as util from 'util'
import * as zlib from 'zlib'
import { z } from 'zod'

import { Fingerprint } from './fingerprint'
import { TarStream } from './tar-stream'
import { TaskStoreEvent } from './task-store-event'

const pipeline = util.promisify(stream.pipeline)
const unzip = util.promisify(zlib.unzip)

const metadataSchema = z.object({ outputs: z.string().array() })
type Metadata = z.infer<typeof metadataSchema>

export type BlobId = Brand<string, 'BlobId'>

function validate(input: string): asserts input is BlobId {
  if (input.length === 0) {
    throw new Error(`Bad BlobId: <${input}>`)
  }
}

export const BlobId: (s: string) => BlobId = (s: string) => {
  validate(s)
  return s
}

export class TaskStore {
  constructor(
    readonly repoRootDir: RepoRoot,
    private readonly client: StorageClient,
    private readonly logger: Logger,
    private readonly publisher?: TypedPublisher<TaskStoreEvent>,
    private readonly trace?: string[],
  ) {
    this.logger.info(`TaskStore created`)
  }

  private async putBlob(content: Buffer, hint: string): Promise<BlobId> {
    const ret = blobIdOf(content)
    if (content.length === 0) {
      return ret
    }
    const key = { type: 'blob', blobId: ret }
    if (await this.client.objectExists(key)) {
      return ret
    }

    this.trace?.push(`putting object: ${JSON.stringify(ret)} (hint: ${hint})=> ${content.length}`)
    await this.client.putObject(key, content)
    this.logger.info(`>>> uploaded ${hint}`)
    return ret
  }

  private async getBlob(blobId: BlobId): Promise<Buffer> {
    const nothing = emptyBuffer()
    if (blobId === blobIdOf(nothing)) {
      return nothing
    }
    return await this.client.getObject({ type: 'blob', blobId }, 'buffer')
  }

  private async getIfExists(k: Key): Promise<string | undefined> {
    const exists = await this.client.objectExists(k)
    if (!exists) {
      return undefined
    }

    return await this.client.getObject(k, 'string')
  }

  private async putVerdict(
    taskName: TaskName,
    fingerprint: Fingerprint,
    verdict: 'OK' | 'FAIL',
    blobId: BlobId,
  ): Promise<void> {
    const key = { type: 'verdict', taskName, fingerprint, verdict, version: 2 }
    // we put the key in the content for debugging purposes: it allows humans to understand what this object is
    // about when inspecting underlying storage (the key underwhich the object is stored key is likely to be hashed so
    // it is totally unreadable).
    await this.client.putObject(key, JSON.stringify({ key, blobId }))
  }

  private async getVerdict(
    taskName: TaskName,
    fingerprint: Fingerprint,
  ): Promise<['FLAKY' | 'OK' | 'FAIL' | 'UNKNOWN', BlobId]> {
    const baseKey = { type: 'verdict', taskName, fingerprint, version: 2 }
    const [ok, fail] = await Promise.all([
      this.getIfExists({ ...baseKey, verdict: 'OK' }),
      this.getIfExists({ ...baseKey, verdict: 'FAIL' }),
    ])

    const getBlobId = (content: string) => {
      const parsed = JSON.parse(content)
      // TODO(imaman): use zod to validate parsed
      return BlobId(parsed.blobId)
    }

    if (ok && fail) {
      return ['FLAKY', getBlobId(ok)]
    }

    if (ok) {
      return ['OK', getBlobId(ok)]
    }

    if (fail) {
      return ['FAIL', getBlobId(fail)]
    }

    return ['UNKNOWN', blobIdOf(emptyBuffer())]
  }

  private async bundle(outputs: PathInRepo[]) {
    if (!outputs.length) {
      return emptyBuffer()
    }

    this.trace?.push(`bundling ${JSON.stringify(outputs)}`)

    const m: Metadata = { outputs: outputs.map(o => o.val) }
    const metadata = JSON.stringify(metadataSchema.parse(m))

    const metadataBuf = Buffer.from(metadata, 'utf-8')
    if (metadataBuf.length > 100000) {
      // Just for sanity.
      throw new Error('metadata is too big')
    }
    const lenBuf = Buffer.alloc(LEN_BUF_SIZE)
    lenBuf.writeInt32BE(metadataBuf.length)

    const tempFile = await Tmp.file()

    const pack = TarStream.pack()
    const scanner = new DirectoryScanner(this.repoRootDir.resolve())
    for (const o of outputs) {
      const exists = await fse.pathExists(this.repoRootDir.resolve(o))
      if (!exists) {
        // TODO(imaman): turn this into a user-build-error? move it out of this file?
        throw new Error(`Output location <${o}> does not exist (under <${this.repoRootDir}>)`)
      }
      await scanner.scanTree(o.val, (p, content, stat) => {
        if (stat.isDirectory()) {
          return
        }

        if (stat.isSymbolicLink()) {
          throw new Error(`Cannot handle symlinks in output: ${p} (under ${this.repoRootDir})`)
        }

        if (!stat.isFile()) {
          throw new Error(`Cannot handle non-files in output: ${p} (under ${this.repoRootDir})`)
        }

        const resolved = this.repoRootDir.resolve(PathInRepo(p))

        // the return value of fs.stat() and friends has counterintuitive behavior: .mtimeMs will undeterministically
        // include fractions of ms (e.g., 1690808418692.3323). Thus we're sticking with .mtime.getTime(). Similarly for
        // atime, ctime.
        const { mtime, atime, ctime } = fs.statSync(resolved)
        this.trace?.push(`adding an entry: ${stat.mode.toString(8)} ${p} ${mtime.toISOString()}`)
        pack.entry({ path: p, mode: stat.mode, mtime, ctime, atime }, content)
      })
    }

    const b = pack.toBuffer()
    this.trace?.push(`digest of b is ${computeObjectHash({ data: b.toString('hex') })}`)
    const source = stream.Readable.from(b)
    const gzip = zlib.createGzip()
    const destination = createWriteStream(tempFile.path)
    await pipeline(source, gzip, destination)

    const gzipped = await fse.readFile(tempFile.path)
    this.trace?.push(`gzipped is ${gzipped.length} long`)

    const ret = Buffer.concat([lenBuf, metadataBuf, gzipped])
    this.trace?.push(`bundling digest of ret is ${computeObjectHash({ data: ret.toString('hex') })}`)
    return ret
  }

  private async unbundle(buf: Buffer) {
    if (buf.length === 0) {
      return []
    }
    const metadataLen = buf.slice(0, LEN_BUF_SIZE).readInt32BE()

    const unparsed = JSON.parse(buf.slice(LEN_BUF_SIZE, LEN_BUF_SIZE + metadataLen).toString('utf-8'))
    const metadata: Metadata = metadataSchema.parse(unparsed)
    print(`metadata=${JSON.stringify(metadata)}`)
    const outputs = metadata.outputs.map(at => PathInRepo(at))

    const removeOutputDir = async (o: PathInRepo) =>
      await fse.rm(this.repoRootDir.resolve(o), { recursive: true, force: true })
    await promises(outputs)
      .map(async o => await removeOutputDir(o))
      .reify(20)

    const source = buf.slice(LEN_BUF_SIZE + metadataLen)
    const unzipped = await unzip(source)
    try {
      await TarStream.extract(unzipped, this.repoRootDir.resolve(), this.logger)
    } catch (e) {
      throw new Error(`unbundling a buffer (${buf.length} bytes) has failed: ${e}`)
    }
    return outputs
  }

  async recordTask(
    taskName: TaskName,
    fingerprint: Fingerprint,
    outputs: PathInRepo[],
    verdict: 'OK' | 'FAIL',
  ): Promise<void> {
    const blobId = await this.recordBlob(taskName, outputs)
    this.putVerdict(taskName, fingerprint, verdict, blobId)
    this.publisher?.publish('taskStore', {
      opcode: 'RECORDED',
      taskName,
      blobId,
      fingerprint,
      files: [...outputs.map(o => o.val)],
    })
  }

  private async recordBlob(taskName: TaskName, outputs: PathInRepo[]) {
    const buf = await this.bundle(outputs)
    const blobId = await this.putBlob(buf, taskName)
    return blobId
  }

  async restoreTask(taskName: TaskName, fingerprint: Fingerprint): Promise<'FAIL' | 'OK' | 'FLAKY' | 'UNKNOWN'> {
    const [verdict, blobId] = await this.getVerdict(taskName, fingerprint)
    print(`verdict of (${taskName}, ${fingerprint}) is ${verdict}, ${blobId}`)
    const files = await this.restoreBlob(blobId)
    this.publisher?.publish('taskStore', {
      opcode: 'RESTORED',
      taskName,
      blobId,
      fingerprint,
      files: files.map(o => o.val),
    })
    return verdict
  }

  async restoreBlob(blobId: BlobId) {
    const buf = await this.getBlob(blobId)
    const files = await this.unbundle(buf)
    return files
  }

  async checkVerdict(taskName: TaskName, fingerprint: Fingerprint): Promise<'FAIL' | 'OK' | 'FLAKY' | 'UNKNOWN'> {
    const [verdict] = await this.getVerdict(taskName, fingerprint)
    return verdict
  }
}

function emptyBuffer() {
  return Buffer.from('')
}

function blobIdOf(buf: Buffer) {
  return BlobId(computeHash(buf))
}

const LEN_BUF_SIZE = 8

<<<<<<< HEAD
export async function touch(p: string, mtime: string) {
  fs.writeFileSync(p, 'N/A')

  const RATIO = 1000000n
  const ns = BigInt(mtime)
  const d = new Date(Number(ns / RATIO))

  await new Promise<void>(res => setTimeout(res, 1))
  fs.utimesSync(p, d, d)

  const m2 = fs.statSync(p).mtime
  if (d.toISOString() !== new Date(m2).toISOString()) {
    print(`mismatch: ${d} vs. ${m2}`)
  }
}

function print(msg: string) {
  console.log(msg) // eslint-disable-line no-console
=======
const Info = z.object({
  path: z.string(),
  mode: z.number(),
  mtime: z.string(),
  contentLen: z.number(),
})
type Info = z.infer<typeof Info>

interface Entry {
  content: Buffer
  info: Info
}

// TOOD(imaman): move to its own file + rename
class TarStream {
  private readonly entires: Entry[] = []
  static pack() {
    return new TarStream()
  }

  entry(inf: { path: string; mode: number; mtime: Date; atime: Date; ctime: Date }, content: Buffer) {
    const info: Info = {
      path: inf.path,
      contentLen: content.length,
      // The Math.trunc() is probably not needed but I could not find a statement which explicitly says that
      // Date.getTime() always returns an integer.
      mtime: String(Math.trunc(inf.mtime.getTime())),
      mode: inf.mode,
    }
    this.entires.push({ content, info })
  }

  toBuffer() {
    let sum = 0
    for (const entry of this.entires) {
      const b = Buffer.from(JSON.stringify(Info.parse(entry.info)))
      sum += 4 + b.length + entry.content.length
    }

    const ret = Buffer.alloc(sum)
    let offset = 0

    for (const entry of this.entires) {
      const b = Buffer.from(JSON.stringify(Info.parse(entry.info)))
      offset = ret.writeInt32BE(b.length, offset)
      offset += b.copy(ret, offset)
      offset += entry.content.copy(ret, offset)
    }

    if (sum !== offset) {
      throw new Error(`Mismatch: sum=${sum}, offset=${offset}`)
    }

    return ret
  }

  static async extract(source: Buffer, dir: string, logger: Logger) {
    const resolve = (p: string) => path.join(dir, p)
    let offset = 0

    while (offset < source.length) {
      const atStart = offset

      const infoLen = source.readInt32BE(offset)
      offset += 4

      const infoBuf = Buffer.alloc(infoLen)
      const endOffset = offset + infoLen
      source.copy(infoBuf, 0, offset, endOffset)
      offset = endOffset

      const untyped = JSON.parse(infoBuf.toString('utf-8'))
      const parsedInfo = Info.parse(untyped)

      const { contentLen } = parsedInfo

      const contentBuf = Buffer.alloc(contentLen)

      const contentEndOffset = offset + contentLen
      source.copy(contentBuf, 0, offset, contentEndOffset)
      offset = contentEndOffset

      const resolved = resolve(parsedInfo.path)
      fs.mkdirSync(path.dirname(resolved), { recursive: true })
      fs.writeFileSync(resolved, contentBuf, { mode: parsedInfo.mode })

      const date = new Date(Number(parsedInfo.mtime))
      try {
        fs.utimesSync(resolved, date, date)
      } catch (e) {
        logger.error(`utimeSync failure: ${JSON.stringify({ resolved, date, parsedInfo })}`, e)
        throw new Error(`could not update time of ${resolved} to ${date.toISOString()}`)
      }

      if (offset === atStart) {
        throw new Error(`Buffer seems to be corrupted: no offset change at the last pass ${offset}`)
      }
    }
  }
>>>>>>> 1f73e97d
}<|MERGE_RESOLUTION|>--- conflicted
+++ resolved
@@ -198,7 +198,6 @@
 
     const unparsed = JSON.parse(buf.slice(LEN_BUF_SIZE, LEN_BUF_SIZE + metadataLen).toString('utf-8'))
     const metadata: Metadata = metadataSchema.parse(unparsed)
-    print(`metadata=${JSON.stringify(metadata)}`)
     const outputs = metadata.outputs.map(at => PathInRepo(at))
 
     const removeOutputDir = async (o: PathInRepo) =>
@@ -242,7 +241,6 @@
 
   async restoreTask(taskName: TaskName, fingerprint: Fingerprint): Promise<'FAIL' | 'OK' | 'FLAKY' | 'UNKNOWN'> {
     const [verdict, blobId] = await this.getVerdict(taskName, fingerprint)
-    print(`verdict of (${taskName}, ${fingerprint}) is ${verdict}, ${blobId}`)
     const files = await this.restoreBlob(blobId)
     this.publisher?.publish('taskStore', {
       opcode: 'RESTORED',
@@ -274,126 +272,4 @@
   return BlobId(computeHash(buf))
 }
 
-const LEN_BUF_SIZE = 8
-
-<<<<<<< HEAD
-export async function touch(p: string, mtime: string) {
-  fs.writeFileSync(p, 'N/A')
-
-  const RATIO = 1000000n
-  const ns = BigInt(mtime)
-  const d = new Date(Number(ns / RATIO))
-
-  await new Promise<void>(res => setTimeout(res, 1))
-  fs.utimesSync(p, d, d)
-
-  const m2 = fs.statSync(p).mtime
-  if (d.toISOString() !== new Date(m2).toISOString()) {
-    print(`mismatch: ${d} vs. ${m2}`)
-  }
-}
-
-function print(msg: string) {
-  console.log(msg) // eslint-disable-line no-console
-=======
-const Info = z.object({
-  path: z.string(),
-  mode: z.number(),
-  mtime: z.string(),
-  contentLen: z.number(),
-})
-type Info = z.infer<typeof Info>
-
-interface Entry {
-  content: Buffer
-  info: Info
-}
-
-// TOOD(imaman): move to its own file + rename
-class TarStream {
-  private readonly entires: Entry[] = []
-  static pack() {
-    return new TarStream()
-  }
-
-  entry(inf: { path: string; mode: number; mtime: Date; atime: Date; ctime: Date }, content: Buffer) {
-    const info: Info = {
-      path: inf.path,
-      contentLen: content.length,
-      // The Math.trunc() is probably not needed but I could not find a statement which explicitly says that
-      // Date.getTime() always returns an integer.
-      mtime: String(Math.trunc(inf.mtime.getTime())),
-      mode: inf.mode,
-    }
-    this.entires.push({ content, info })
-  }
-
-  toBuffer() {
-    let sum = 0
-    for (const entry of this.entires) {
-      const b = Buffer.from(JSON.stringify(Info.parse(entry.info)))
-      sum += 4 + b.length + entry.content.length
-    }
-
-    const ret = Buffer.alloc(sum)
-    let offset = 0
-
-    for (const entry of this.entires) {
-      const b = Buffer.from(JSON.stringify(Info.parse(entry.info)))
-      offset = ret.writeInt32BE(b.length, offset)
-      offset += b.copy(ret, offset)
-      offset += entry.content.copy(ret, offset)
-    }
-
-    if (sum !== offset) {
-      throw new Error(`Mismatch: sum=${sum}, offset=${offset}`)
-    }
-
-    return ret
-  }
-
-  static async extract(source: Buffer, dir: string, logger: Logger) {
-    const resolve = (p: string) => path.join(dir, p)
-    let offset = 0
-
-    while (offset < source.length) {
-      const atStart = offset
-
-      const infoLen = source.readInt32BE(offset)
-      offset += 4
-
-      const infoBuf = Buffer.alloc(infoLen)
-      const endOffset = offset + infoLen
-      source.copy(infoBuf, 0, offset, endOffset)
-      offset = endOffset
-
-      const untyped = JSON.parse(infoBuf.toString('utf-8'))
-      const parsedInfo = Info.parse(untyped)
-
-      const { contentLen } = parsedInfo
-
-      const contentBuf = Buffer.alloc(contentLen)
-
-      const contentEndOffset = offset + contentLen
-      source.copy(contentBuf, 0, offset, contentEndOffset)
-      offset = contentEndOffset
-
-      const resolved = resolve(parsedInfo.path)
-      fs.mkdirSync(path.dirname(resolved), { recursive: true })
-      fs.writeFileSync(resolved, contentBuf, { mode: parsedInfo.mode })
-
-      const date = new Date(Number(parsedInfo.mtime))
-      try {
-        fs.utimesSync(resolved, date, date)
-      } catch (e) {
-        logger.error(`utimeSync failure: ${JSON.stringify({ resolved, date, parsedInfo })}`, e)
-        throw new Error(`could not update time of ${resolved} to ${date.toISOString()}`)
-      }
-
-      if (offset === atStart) {
-        throw new Error(`Buffer seems to be corrupted: no offset change at the last pass ${offset}`)
-      }
-    }
-  }
->>>>>>> 1f73e97d
-}+const LEN_BUF_SIZE = 8