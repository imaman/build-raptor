--- conflicted
+++ resolved
@@ -360,11 +360,6 @@
       fs.mkdirSync(path.dirname(resolved), { recursive: true })
       fs.writeFileSync(resolved, contentBuf, { mode: parsedInfo.mode })
 
-<<<<<<< HEAD
-      const RATIO = 1000000n
-      const d = new Date(Number(BigInt(parsedInfo.mtime) / RATIO))
-      fs.utimesSync(resolved, d, d)
-=======
       const date = new Date(Number(parsedInfo.mtime))
       try {
         fs.utimesSync(resolved, date, date)
@@ -372,7 +367,6 @@
         logger.error(`utimeSync failure: ${JSON.stringify({ resolved, date, parsedInfo })}`, e)
         throw new Error(`could not update time of ${resolved} to ${date.toISOString()}`)
       }
->>>>>>> 1e272ba4
 
       if (offset === atStart) {
         throw new Error(`Buffer seems to be corrupted: no offset change at the last pass ${offset}`)
