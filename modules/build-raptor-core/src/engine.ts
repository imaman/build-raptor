import { BuildFailedError } from 'build-failed-error'
import { BuildRunId } from 'build-run-id'
import * as fse from 'fs-extra'
import ignore from 'ignore'
import { Logger } from 'logger'
import { DirectoryScanner, groupBy, Int, recordToPairs, TypedPublisher } from 'misc'
import * as path from 'path'
import { RepoProtocol } from 'repo-protocol'
import { TaskName } from 'task-name'
import * as util from 'util'

import { EngineEventScheme } from './engine-event-scheme'
import { ExecutionPlan } from './execution-plan'
import { NopFingerprintLedger, PersistedFingerprintLedger } from './fingerprint-ledger'
import { Fingerprinter } from './fingerprinter'
import { Model } from './model'
import { Planner } from './planner'
import { Purger } from './purger'
import { Task } from './task'
import { TaskExecutor } from './task-executor'
import { TaskStore } from './task-store'
import { TaskTracker } from './task-tracker'

export interface EngineOptions {
  checkGitIgnore?: boolean
  concurrency: Int
  buildRaptorDir: string
  fingerprintLedger?: boolean
}

export class Engine {
  private readonly options: Required<EngineOptions>
  private readonly fingerprintLedger
  private readonly purger

  /**
   *
   * @param logger
   * @param rootDir
   * @param repoProtocol
   * @param taskStore
   * @param printPassing whehter to send the output of passing tasks to stdout.
   * @param taskOutputDir
   * @param command the task kind to run. An empty string means "all tasks".
   * @param units the units whose tasks are to be run. An empty array means "all units".
   */
  constructor(
    private readonly logger: Logger,
    private readonly rootDir: string,
    private readonly repoProtocol: RepoProtocol,
    private readonly taskStore: TaskStore,
    private readonly taskOutputDir: string,
    private readonly command: string,
    private readonly units: string[],
    private readonly eventPublisher: TypedPublisher<EngineEventScheme>,
    options: EngineOptions,
  ) {
    this.options = {
      checkGitIgnore: options.checkGitIgnore ?? true,
      concurrency: options.concurrency,
      buildRaptorDir: options.buildRaptorDir,
      fingerprintLedger: options.fingerprintLedger ?? false,
    }
    const ledgerFile = path.join(this.options.buildRaptorDir, 'fingerprint-ledger.json')
    this.fingerprintLedger = this.options.fingerprintLedger
      ? new PersistedFingerprintLedger(logger, ledgerFile)
      : new NopFingerprintLedger()

    this.purger = new Purger(this.logger)
  }

  async run(buildRunId: BuildRunId) {
    await this.fingerprintLedger.updateRun(buildRunId)
    await this.repoProtocol.initialize(this.rootDir)
    try {
      const model = await this.loadModel(buildRunId)

      const catalog = await this.repoProtocol.getTasks()
      this.logger.info(`catalog=\n${JSON.stringify(catalog, null, 2)}`)
      const plan = await new Planner(this.logger).computePlan(model, catalog)
      const startingPoints = plan.apply(this.command, this.units)
      if (startingPoints.length === 0) {
        throw new BuildFailedError(
          `No tasks to run in this build (command=<${this.command}>, units=<${JSON.stringify(this.units)})>`,
        )
      }

      const tracker = await this.execute(plan, model)
      await this.fingerprintLedger.close()
      return tracker
    } finally {
      await this.repoProtocol.close()
    }
  }

  async execute(plan: ExecutionPlan, model: Model) {
    const taskTracker = new TaskTracker(plan)
    const taskExecutor = new TaskExecutor(
      model,
      taskTracker,
      this.logger,
      this.repoProtocol,
      this.taskStore,
      this.taskOutputDir,
      this.eventPublisher,
      this.fingerprintLedger,
      this.purger,
    )

    const batchScheduler = (batch: TaskName[]) => {
      const tasks = batch.map(taskName => taskTracker.getTask(taskName))
      const filtered = tasks.filter(t => t.shadowingEnabled)

      if (!filtered.length) {
        this.logger.info(`No batch scheduling for ${JSON.stringify(batch)}`)
        return undefined
      }

      const grouping = groupBy(filtered, t => t.kind)
      const shadowedBy = new Map<TaskName, TaskName>()
      for (const [_, ts] of recordToPairs(grouping)) {
        for (const t of ts) {
          if (shadowedBy.has(t.name)) {
            continue
          }

          const isSameKind = (tn: TaskName, task: Task) => TaskName().undo(tn).taskKind === task.kind
          const isShadowing = (tn: TaskName) => {
            if (!isSameKind(tn, t)) {
              return false
            }
            const dependents = plan.taskGraph.backNeighborsOf(tn)
            return dependents.filter(at => isSameKind(at, t)).length === 0
          }

          const shadowingTasks = plan.taskGraph
            .traverseFrom(t.name, { direction: 'backwards' })
            .filter(tn => isShadowing(tn))

          const chosen = shadowingTasks.find(Boolean) ?? t.name
          shadowedBy.set(t.name, chosen)
        }
      }

      for (const [shadowed, shadowing] of shadowedBy) {
        taskTracker.registerShadowing(shadowed, shadowing)
        plan.errorPropagationGraph.edge(shadowed, shadowing)
      }

      this.logger.info(`shadowing of batch ${JSON.stringify(batch)} is: ${util.inspect(shadowedBy)}`)
      // We return undefined because we do not use the batch-scheduling functionality. we go all the information
      // we needed from the batch and stored it in taskTracker. This information will be used to affect the actual
      // execution of the tasks.
      return undefined
    }

    const workFunction = async (tn: TaskName) => {
      try {
<<<<<<< HEAD
        await taskExecutor.executeTask(tn)
=======
        let current = tn
        while (true) {
          const taskExecutor: TaskExecutor = new TaskExecutor(
            current,
            model,
            taskTracker,
            this.logger,
            this.repoProtocol,
            this.taskStore,
            this.taskOutputDir,
            this.eventPublisher,
            this.fingerprintLedger,
            this.purger,
          )
          const next = await taskExecutor.executeTask()
          if (next === current) {
            break
          }
          current = next
        }
>>>>>>> 7400ef45
      } catch (e) {
        this.logger.info(`crashed while running ${tn}`)
        throw e
      } finally {
        taskTracker.changeStatus(tn, 'DONE')
      }
    }

    await plan.taskGraph.execute(this.options.concurrency, workFunction, batchScheduler)
    return taskTracker
  }

  async loadModel(buildRunId: BuildRunId) {
    const gitIgnorePath = path.join(this.rootDir, '.gitignore')
    const ig = ignore()
    if (await fse.pathExists(gitIgnorePath)) {
      const gitIgnoreContent = await fse.readFile(gitIgnorePath, 'utf8')
      const lines = gitIgnoreContent.split('\n')
      this.logger.info(`Found a .gitignore file:\n${JSON.stringify(lines, null, 2)}`)
      ig.add(lines)
    }

    if (this.options.checkGitIgnore) {
      const d = '.build-raptor'
      const ignoresBuildRaptorDir = ig.ignores(d)
      if (!ignoresBuildRaptorDir) {
        throw new BuildFailedError(`the ${d} directory should be .gitignore-d`)
      }
    }

    const [graph, units] = await Promise.all([this.repoProtocol.getGraph(), this.repoProtocol.getUnits()])
    if (graph.isCyclic()) {
      throw new BuildFailedError(`Cyclic dependency detected in ${graph}`)
    }

    this.logger.info(`unit graph=\n${graph}`)
    const scanner = new DirectoryScanner(this.rootDir, { predicate: ig.createFilter() })
    const fingerprinter = new Fingerprinter(scanner, this.logger, async (h, c) => {
      if (c) {
        this.fingerprintLedger.updateFile(h, c)
      } else {
        this.fingerprintLedger.updateDirectory(h)
      }
    })
    return new Model(path.resolve(this.rootDir), graph, units, buildRunId, fingerprinter)
  }
}<|MERGE_RESOLUTION|>--- conflicted
+++ resolved
@@ -156,30 +156,14 @@
 
     const workFunction = async (tn: TaskName) => {
       try {
-<<<<<<< HEAD
-        await taskExecutor.executeTask(tn)
-=======
         let current = tn
         while (true) {
-          const taskExecutor: TaskExecutor = new TaskExecutor(
-            current,
-            model,
-            taskTracker,
-            this.logger,
-            this.repoProtocol,
-            this.taskStore,
-            this.taskOutputDir,
-            this.eventPublisher,
-            this.fingerprintLedger,
-            this.purger,
-          )
-          const next = await taskExecutor.executeTask()
+          const next = await taskExecutor.executeTask(tn)
           if (next === current) {
             break
           }
           current = next
         }
->>>>>>> 7400ef45
       } catch (e) {
         this.logger.info(`crashed while running ${tn}`)
         throw e
