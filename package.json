--- conflicted
+++ resolved
@@ -37,11 +37,7 @@
     "eslint-plugin-unused-imports": "^2.0.0",
     "globby": "^11.0.0",
     "husky": "^4.2.1",
-<<<<<<< HEAD
-    "jest": "^29.3.1",
-=======
     "jest": "29.3.1",
->>>>>>> fa6f9054
     "lint-staged": "^12.1.2",
     "prettier": "^2.5.1",
     "pretty-quick": "^1.11.0",
